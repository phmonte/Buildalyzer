--- conflicted
+++ resolved
@@ -1,167 +1,163 @@
-using System;
-using System.Collections;
-using System.Collections.Generic;
-using System.Linq;
-using Microsoft.Build.Framework;
-using Microsoft.Extensions.Logging;
-
-namespace Buildalyzer.Logging
-{
-    internal class EventProcessor : IDisposable
-    {
-        private readonly Dictionary<string, AnalyzerResult> _results = new Dictionary<string, AnalyzerResult>();
-        private readonly Stack<AnalyzerResult> _currentResult = new Stack<AnalyzerResult>();
-        private readonly Stack<TargetStartedEventArgs> _targetStack = new Stack<TargetStartedEventArgs>();
-        private readonly AnalyzerManager _manager;
-        private readonly ProjectAnalyzer _analyzer;
-        private readonly ILogger<EventProcessor> _logger;
-        private readonly IEnumerable<Microsoft.Build.Framework.ILogger> _buildLoggers;
-        private readonly IEventSource _eventSource;
-        private readonly bool _analyze;
-
-        private string _projectFilePath;
-
-        public bool OverallSuccess { get; private set; }
-
-        public IEnumerable<AnalyzerResult> Results => _results.Values;
-
-        public EventProcessor(AnalyzerManager manager, ProjectAnalyzer analyzer, IEnumerable<Microsoft.Build.Framework.ILogger> buildLoggers, IEventSource eventSource, bool analyze)
-        {
-            _manager = manager;
-            _analyzer = analyzer;
-            _logger = manager.LoggerFactory?.CreateLogger<EventProcessor>();
-            _buildLoggers = buildLoggers ?? Array.Empty<Microsoft.Build.Framework.ILogger>();
-            _eventSource = eventSource;
-            _analyze = analyze;
-
-            _projectFilePath = _analyzer?.ProjectFile.Path;
-
-            // Initialize the loggers
-            foreach (Microsoft.Build.Framework.ILogger buildLogger in _buildLoggers)
-            {
-                buildLogger.Initialize(eventSource);
-            }
-
-            // Send events to the tree constructor
-            if (analyze)
-            {
-                eventSource.ProjectStarted += ProjectStarted;
-                eventSource.ProjectFinished += ProjectFinished;
-                eventSource.TargetStarted += TargetStarted;
-                eventSource.TargetFinished += TargetFinished;
-                eventSource.MessageRaised += MessageRaised;
-                eventSource.BuildFinished += BuildFinished;
-                if (_logger != null)
-                {
-                    eventSource.ErrorRaised += ErrorRaised;
-                }
-            }
-        }
-
-        private void ProjectStarted(object sender, ProjectStartedEventArgs e)
-        {
-            // If we're not using an analyzer (I.e., from a binary log) and this is the first project file path we've seen, then it's the primary
-            if (_projectFilePath == null)
-            {
-                _projectFilePath = AnalyzerManager.NormalizePath(e.ProjectFile);
-            }
-
-            // Make sure this is the same project, nested MSBuild tasks may have spawned additional builds of other projects
-            if (AnalyzerManager.NormalizePath(e.ProjectFile) == _projectFilePath)
-            {
-                // Get the TFM for this project
-                string tfm = e.Properties?.Cast<DictionaryEntry>()
-                    .FirstOrDefault(x => string.Equals(x.Key.ToString(), "TargetFrameworkMoniker", StringComparison.OrdinalIgnoreCase)).Value as string;
-                if (!string.IsNullOrWhiteSpace(tfm))
-                {
-                    if (!_results.TryGetValue(tfm, out AnalyzerResult result))
-                    {
-                        result = new AnalyzerResult(_projectFilePath, _manager, _analyzer);
-                        _results[tfm] = result;
-                    }
-                    result.ProcessProject(e);
-                    _currentResult.Push(result);
-                    return;
-                }
-            }
-
-            // Push a null result so the stack is balanced on project finish
-            _currentResult.Push(null);
-        }
-
-        private void ProjectFinished(object sender, ProjectFinishedEventArgs e)
-        {
-            AnalyzerResult result = _currentResult.Pop();
-            if (result != null)
-            {
-                result.Succeeded = e.Succeeded;
-            }
-        }
-
-        private void TargetStarted(object sender, TargetStartedEventArgs e)
-        {
-            _targetStack.Push(e);
-        }
-
-        private void TargetFinished(object sender, TargetFinishedEventArgs e)
-        {
-            if (_targetStack.Pop().TargetName != e.TargetName)
-            {
-                // Sanity check
-                throw new InvalidOperationException("Mismatched target events");
-            }
-        }
-
-        private void MessageRaised(object sender, BuildMessageEventArgs e)
-        {
-            // Process the command line arguments for the Fsc task
-            AnalyzerResult result = _currentResult.Count == 0 ? null : _currentResult.Peek();
-<<<<<<< HEAD
-            if (e.SenderName.Equals("Fsc", StringComparison.OrdinalIgnoreCase) && !string.IsNullOrWhiteSpace(e.Message) && _targetStack.Any(x => x.TargetName == "CoreCompile") && _currentResult.Count != 0)
-=======
-            if (e.SenderName?.Equals("Fsc", StringComparison.OrdinalIgnoreCase) == true && !string.IsNullOrWhiteSpace(e.Message) && _targetStack.Any(x => x.TargetName == "CoreCompile") && _currentResult.Count != 0)
->>>>>>> 285d1a4a
-            {
-                result.ProcessFscCommandLine(e.Message);
-            }
-
-            // Process the command line arguments for the Csc task
-            if (result != null
-                && e is TaskCommandLineEventArgs cmd
-                && string.Equals(cmd.TaskName, "Csc", StringComparison.OrdinalIgnoreCase))
-            {
-                result.ProcessCscCommandLine(cmd.CommandLine, _targetStack.Any(x => x.TargetName == "CoreCompile"));
-            }
-        }
-
-        private void BuildFinished(object sender, BuildFinishedEventArgs e)
-        {
-            OverallSuccess = e.Succeeded;
-        }
-
-        private void ErrorRaised(object sender, BuildErrorEventArgs e) => _logger.LogError(e.Message);
-
-        public void Dispose()
-        {
-            if (_analyze)
-            {
-                _eventSource.ProjectStarted -= ProjectStarted;
-                _eventSource.ProjectFinished -= ProjectFinished;
-                _eventSource.TargetStarted -= TargetStarted;
-                _eventSource.TargetFinished -= TargetFinished;
-                _eventSource.MessageRaised -= MessageRaised;
-                _eventSource.BuildFinished -= BuildFinished;
-                if (_logger != null)
-                {
-                    _eventSource.ErrorRaised -= ErrorRaised;
-                }
-            }
-
-            // Need to release the loggers in case they get used again (I.e., Restore followed by Clean;Build)
-            foreach (Microsoft.Build.Framework.ILogger buildLogger in _buildLoggers)
-            {
-                buildLogger.Shutdown();
-            }
-        }
-    }
-}
+using System;
+using System.Collections;
+using System.Collections.Generic;
+using System.Linq;
+using Microsoft.Build.Framework;
+using Microsoft.Extensions.Logging;
+
+namespace Buildalyzer.Logging
+{
+    internal class EventProcessor : IDisposable
+    {
+        private readonly Dictionary<string, AnalyzerResult> _results = new Dictionary<string, AnalyzerResult>();
+        private readonly Stack<AnalyzerResult> _currentResult = new Stack<AnalyzerResult>();
+        private readonly Stack<TargetStartedEventArgs> _targetStack = new Stack<TargetStartedEventArgs>();
+        private readonly AnalyzerManager _manager;
+        private readonly ProjectAnalyzer _analyzer;
+        private readonly ILogger<EventProcessor> _logger;
+        private readonly IEnumerable<Microsoft.Build.Framework.ILogger> _buildLoggers;
+        private readonly IEventSource _eventSource;
+        private readonly bool _analyze;
+
+        private string _projectFilePath;
+
+        public bool OverallSuccess { get; private set; }
+
+        public IEnumerable<AnalyzerResult> Results => _results.Values;
+
+        public EventProcessor(AnalyzerManager manager, ProjectAnalyzer analyzer, IEnumerable<Microsoft.Build.Framework.ILogger> buildLoggers, IEventSource eventSource, bool analyze)
+        {
+            _manager = manager;
+            _analyzer = analyzer;
+            _logger = manager.LoggerFactory?.CreateLogger<EventProcessor>();
+            _buildLoggers = buildLoggers ?? Array.Empty<Microsoft.Build.Framework.ILogger>();
+            _eventSource = eventSource;
+            _analyze = analyze;
+
+            _projectFilePath = _analyzer?.ProjectFile.Path;
+
+            // Initialize the loggers
+            foreach (Microsoft.Build.Framework.ILogger buildLogger in _buildLoggers)
+            {
+                buildLogger.Initialize(eventSource);
+            }
+
+            // Send events to the tree constructor
+            if (analyze)
+            {
+                eventSource.ProjectStarted += ProjectStarted;
+                eventSource.ProjectFinished += ProjectFinished;
+                eventSource.TargetStarted += TargetStarted;
+                eventSource.TargetFinished += TargetFinished;
+                eventSource.MessageRaised += MessageRaised;
+                eventSource.BuildFinished += BuildFinished;
+                if (_logger != null)
+                {
+                    eventSource.ErrorRaised += ErrorRaised;
+                }
+            }
+        }
+
+        private void ProjectStarted(object sender, ProjectStartedEventArgs e)
+        {
+            // If we're not using an analyzer (I.e., from a binary log) and this is the first project file path we've seen, then it's the primary
+            if (_projectFilePath == null)
+            {
+                _projectFilePath = AnalyzerManager.NormalizePath(e.ProjectFile);
+            }
+
+            // Make sure this is the same project, nested MSBuild tasks may have spawned additional builds of other projects
+            if (AnalyzerManager.NormalizePath(e.ProjectFile) == _projectFilePath)
+            {
+                // Get the TFM for this project
+                string tfm = e.Properties?.Cast<DictionaryEntry>()
+                    .FirstOrDefault(x => string.Equals(x.Key.ToString(), "TargetFrameworkMoniker", StringComparison.OrdinalIgnoreCase)).Value as string;
+                if (!string.IsNullOrWhiteSpace(tfm))
+                {
+                    if (!_results.TryGetValue(tfm, out AnalyzerResult result))
+                    {
+                        result = new AnalyzerResult(_projectFilePath, _manager, _analyzer);
+                        _results[tfm] = result;
+                    }
+                    result.ProcessProject(e);
+                    _currentResult.Push(result);
+                    return;
+                }
+            }
+
+            // Push a null result so the stack is balanced on project finish
+            _currentResult.Push(null);
+        }
+
+        private void ProjectFinished(object sender, ProjectFinishedEventArgs e)
+        {
+            AnalyzerResult result = _currentResult.Pop();
+            if (result != null)
+            {
+                result.Succeeded = e.Succeeded;
+            }
+        }
+
+        private void TargetStarted(object sender, TargetStartedEventArgs e)
+        {
+            _targetStack.Push(e);
+        }
+
+        private void TargetFinished(object sender, TargetFinishedEventArgs e)
+        {
+            if (_targetStack.Pop().TargetName != e.TargetName)
+            {
+                // Sanity check
+                throw new InvalidOperationException("Mismatched target events");
+            }
+        }
+
+        private void MessageRaised(object sender, BuildMessageEventArgs e)
+        {
+            // Process the command line arguments for the Fsc task
+            AnalyzerResult result = _currentResult.Count == 0 ? null : _currentResult.Peek();
+            if (e.SenderName?.Equals("Fsc", StringComparison.OrdinalIgnoreCase) == true && !string.IsNullOrWhiteSpace(e.Message) && _targetStack.Any(x => x.TargetName == "CoreCompile") && _currentResult.Count != 0)
+            {
+                result.ProcessFscCommandLine(e.Message);
+            }
+
+            // Process the command line arguments for the Csc task
+            if (result != null
+                && e is TaskCommandLineEventArgs cmd
+                && string.Equals(cmd.TaskName, "Csc", StringComparison.OrdinalIgnoreCase))
+            {
+                result.ProcessCscCommandLine(cmd.CommandLine, _targetStack.Any(x => x.TargetName == "CoreCompile"));
+            }
+        }
+
+        private void BuildFinished(object sender, BuildFinishedEventArgs e)
+        {
+            OverallSuccess = e.Succeeded;
+        }
+
+        private void ErrorRaised(object sender, BuildErrorEventArgs e) => _logger.LogError(e.Message);
+
+        public void Dispose()
+        {
+            if (_analyze)
+            {
+                _eventSource.ProjectStarted -= ProjectStarted;
+                _eventSource.ProjectFinished -= ProjectFinished;
+                _eventSource.TargetStarted -= TargetStarted;
+                _eventSource.TargetFinished -= TargetFinished;
+                _eventSource.MessageRaised -= MessageRaised;
+                _eventSource.BuildFinished -= BuildFinished;
+                if (_logger != null)
+                {
+                    _eventSource.ErrorRaised -= ErrorRaised;
+                }
+            }
+
+            // Need to release the loggers in case they get used again (I.e., Restore followed by Clean;Build)
+            foreach (Microsoft.Build.Framework.ILogger buildLogger in _buildLoggers)
+            {
+                buildLogger.Shutdown();
+            }
+        }
+    }
+}